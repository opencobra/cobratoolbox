--- conflicted
+++ resolved
@@ -235,13 +235,8 @@
 %Clean up, after changing the solver, this happens only if CBTDIR is
 %actually set i.e. initCobraToolbox is called before. This is only
 %necessary, if the solver is being validated.
-<<<<<<< HEAD
-if validationLevel == 2
-    origFiles = getFilesInDir('type','ignoredByCOBRA','checkSubFolders',false); %TODO sometimes this takes far too long, why?
-=======
 if validationLevel == 2 %TODO sometimes this takes far too long, why?
     origFiles = getFilesInDir('type','ignoredByCOBRA','checkSubFolders',false); 
->>>>>>> 7372b1d0
     finish = onCleanup(@() removeTempFiles(pwd, origFiles,'checkSubFolders',false));
 end
 % configure the environment variables
