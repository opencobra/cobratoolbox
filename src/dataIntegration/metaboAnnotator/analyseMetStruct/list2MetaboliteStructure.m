function [metabolite_structure,rBioNet_existance,VMH_existance] = list2MetaboliteStructure(fileName,molFileDirectory,metList,fileNameOutput,metabolite_structure_rBioNet,customMetAbbrList)
% This function reads in an xlsx file and converts it into a
% metabolite_structure. The minimum requirement is that the VMH ID are
% present in one column of the table.
%
% INPUT
% fileName              Name of the xlsx file
% molFileDirectoryIn    Location where to locate the mol files obtained from ctf and new mol files will be added.
% metList
% fileNameOutput
%
% OUTPUT
% metabolite_structure  metabolite structure containing the metabolites
%                       with VMH ID listed in the xlsx file
% rBioNet_existance     This array indicates whether the query abbr exist
%                       already in rBioNet (online and the growing internal
%                       database) (col 1: assigned initial VMHId, col 2: Id
%                       exists as rxn abbr, col 3: Id exists as met abbr,
%                       col 4: VMHId - if not empty this abbr was used in
%                       the metabolite structure instead of the one given
%                       in col 1.
% VMH_existance         This array indicates whether the query abbr exist
%                       already in the VMH (online) (col 1: assigned initial VMHId, col 2: Id
%                       exists as rxn abbr, col 3: Id exists as met abbr).
%
%
% Ines Thiele, 09/2021

if ~exist('fileNameOutput','var')
    fileNameOutput = ['collectedMetStruct' '.mat'];
end
warning off;
if ~exist('metabolite_structure_rBioNet','var')
    load met_strc_rBioNet_new;
end

%load rbionet data
rBioNetPath =  fileparts(which('tutorial_MetabAnnotator'));
if exist([rBioNetPath filesep 'cache' filesep 'metab.mat'],'file')
    load([rBioNetPath filesep 'cache' filesep 'metab.mat']);
elseif exist([rBioNetPath filesep 'data' filesep 'metab.mat'],'file')
    load([rBioNetPath filesep 'data' filesep 'metab.mat']);
else
    %TODO
end

if exist([rBioNetPath filesep 'cache' filesep 'rxn.mat'],'file')
    load([rBioNetPath filesep 'cache' filesep 'rxn.mat']);
elseif  exist([rBioNetPath filesep 'data' filesep 'rxn.mat'],'file')
    load([rBioNetPath filesep 'data' filesep 'rxn.mat']);
else
    %TODO
end

if exist('fileName','var') && ~isempty(fileName)
    if ispc || 1
        % read in xlsx file 
        [NUM,TXT,RAW]=xlsread(fileName);
    else
        [NUM,TXT,RAW] = xlsreadXLSX(fileName);
    end
    xlsProvided = 1;
elseif exist('metList','var') && ~isempty(metList)
    % gives the option to read in a metabolite list - must have a header
    % row and be tab delimited
    RAW= metList;
    fileName = 'metabolite_input';
    xlsProvided = 0;
end

%remove non finite entries, e.g., NaN
bool = false(size(RAW,1),1);
for i=1:size(RAW,1)
    bool(i)=isfinite(RAW{i,1}(1));
end

if any(~bool)
    RAW = RAW(bool,:);
end

retrievePotHMDB1 = 1;
retrievePotHMDB2 = 0;
inchiKey = 1;
smiles = 1;
formula = 1;

% find VMH ID in the input file
vmh_col = find(contains(lower(RAW(1,:)),'vmh'));
hmdb_col = find(contains(lower(RAW(1,:)),'hmdb'));
if ~isempty(vmh_col)
    % check existance
    [VMH_existance,rBioNet_existance,metab_rBioNet_online,rxn_rBioNet_online,metabolite_structure_rBioNet] = checkAbbrExists(RAW(:,vmh_col), metabolite_structure_rBioNet);
    
    % Check that all new met abbr are unique within the provided file (this error often happens when many metabolites are defined at the same time).
    [listDuplicates] = check4DuplicatesInList(RAW(:,vmh_col));
    %Only add to new metabolite structure if VMH IDs are unique
    %   if isempty(find(contains(VMH_existance(:,3),'1'))) &&  isempty(find(contains(rBioNet_existance(:,3),'1'))) && isempty(listDuplicates)
    [metabolite_structure] =createNewMetaboliteStructure(RAW,fileName, metabolite_structure_rBioNet);
    %   else
    %      metabolite_structure= struct();
    %  end
    
else
    cnt =1;
    % no VMH Id's are defined, so do that here
    % generate abbr
    % previously I encoded to generate random VMH numbers
    % [VMHnum] = generateRandomVMHnum;
    %abbr = [VMHnum];
    % we will now generate de novo VMH Id's based on defined
    % rules
    name_col = find(contains(lower(RAW(1,:)),'name'));
    load('data/rxn.mat')
    % this adaptation is needed for metabolon input file
    if length(name_col)>1
        name_col1 = name_col(1);
        clear name_col
        name_col = name_col1;
    end
    RAW(1,end+1) = {'VMHId'};
    [a,b] = size(RAW);
    vmh_col = b;
    
    for i = 2 : size(RAW,1)
        progress = i/size(RAW,1);
        fprintf([num2str(progress) '% ...Creating abbreviations ... \n']);
        fprintf('\t')
        disp(RAW{i,name_col})
        clear  VMHId
        if ~exist('customMetAbbrList','var')
           %[VMHId] = generateVMHMetAbbr(met, metabolite_structure_rBioNet,metab,rxnDB,customMetAbbrList)
            [VMHId] = generateVMHMetAbbr(RAW{i,name_col},metabolite_structure_rBioNet,metab,rxn);
            customMetAbbrList = convertCharsToStrings(VMHId);
        else
            [VMHId] = generateVMHMetAbbr(RAW{i,name_col},metabolite_structure_rBioNet,metab,rxn,customMetAbbrList);
            customMetAbbrList = [customMetAbbrList ; convertCharsToStrings(VMHId)];
        end
        RAW{i,vmh_col} = VMHId;
        save tmp
    end
<<<<<<< HEAD
    [metabolite_structure] =createNewMetaboliteStructure(RAW,fileName,metabolite_structure_rBioNet,metab,rxn);
=======
    [metabolite_structure] = createNewMetaboliteStructure(RAW,fileName,metabolite_structure_rBioNet);
>>>>>>> 2f4428ec
    VMH_existance =[];
    rBioNet_existance = [];
    listDuplicates =[];
end

[metabolite_structure] = replaceVMHIds(metabolite_structure);
[metabolite_structure] = addInfoFromMolFiles(metabolite_structure,molFileDirectory);

F = fieldnames(metabolite_structure);
% loop for each metabolite instead of each search for all metabolites at
% once to avoid too quick repinging of a single database
for i = 1:length(F)
    progress = i/length(F);
    fprintf([num2str(progress) '% ... Annotating metabolites from different resources ... \n']);
    
    startSearch =i;
    endSearch = i;
    %  fprintf('Collecting information from Multiple Unknown Met Online \n')
    % [metabolite_structure,hit] = searchMultipleUnknownMetOnline(metabolite_structure,metabolite_structure_rBioNet,metab,rxn,startSearch,endSearch);
    
    fprintf('Collecting Missing HMDB Mol Form \n')
    [metabolite_structure] = getMissingHMDBMolForm(metabolite_structure,molFileDirectory,retrievePotHMDB1,startSearch,endSearch);
    fprintf('Collecting Mol Files Multiple Sources\n')
    [metabolite_structure,molCollectionReport] = getMolFilesMultipleSources(metabolite_structure,molFileDirectory,startSearch,endSearch);
    
    fprintf('Generate database independent id from mol files \n');
    [metabolite_structure,IDsAdded,InchiKeyList,InchiStringList] = generateInchiFromMol(metabolite_structure,molFileDirectory, inchiKey, smiles,formula,startSearch,endSearch);
    [metabolite_structure] = parseDBCollection(metabolite_structure,startSearch,endSearch);
    % now repeat the seearch for mol files again
    
    fprintf('Collect more mol files - 2 \n');
    [metabolite_structure] = getMissingHMDBMolForm(metabolite_structure,molFileDirectory,retrievePotHMDB2,startSearch,endSearch);
    [metabolite_structure] = getMissingDrugMolForm(metabolite_structure,molFileDirectory,startSearch,endSearch);
    [metabolite_structure,molCollectionReport] = getMolFilesMultipleSources(metabolite_structure,molFileDirectory,startSearch,endSearch);
    
    fprintf('Generate database independent id from mol files \n');
    [metabolite_structure,IDsAdded,InchiKeyList,InchiStringList] = generateInchiFromMol(metabolite_structure,molFileDirectory, inchiKey, smiles,formula,startSearch,endSearch);
    fprintf('Assign metabolite classification \n');
    
    [metabolite_structure] = assignClassyFire(metabolite_structure,startSearch,endSearch);
    if mod(i,10)==1
        save(fileNameOutput)
    end
end
% these are offline files
fprintf('Collecting information from AGORA/Recon \n')
[metabolite_structure] = assignAGORAReconPresence(metabolite_structure);
fprintf('Collecting information from Echa \n')
[metabolite_structure,IDsAddedEcha] = getCas2Echa(metabolite_structure);
fprintf('Collecting information from CTD \n')
[metabolite_structure,IDsAddedCTD] = getCas2CTD(metabolite_structure);
try % does not work on linux due to the xlsx file that is loaded
    fprintf('Collecting information from GNPS \n')
    [NUM,TXT,RAW2]=xlsread('GNPSMetabolites.xlsx','Extract');
    [metabolite_structure] = map2GNPS(metabolite_structure,Table,RAW2);
end

% check again whether the VMHId's are novel and also whether the metabolite
% does not yet exists in the rBioNet structure database
fprintf('Checking again whether the metabolites are novel \n')
if exist('metabolite_structure_rBioNet','var') && exist('metab','var') && exist('rxn','var')
    [VMH_existance,rBioNet_existance,metab_rBioNet_online,rxn_rBioNet_online,metabolite_structure_rBioNet] = checkAbbrExists(metabolite_structure,metab,rxn,metabolite_structure_rBioNet);
else
    [VMH_existance,rBioNet_existance,metab_rBioNet_online,rxn_rBioNet_online,metabolite_structure_rBioNet] = checkAbbrExists(metabolite_structure);
end
% if a hit was found, replace the VMHId of the
match = find(contains(rBioNet_existance(:,3),'1'));

% new valid field names
F = fieldnames(metabolite_structure);

% the results from here (or better replacements should be manually checked
if ~isempty(match)
    for i = 1 : length(match)
        if ~isempty(rBioNet_existance{match(i),4})
            % remove field from metabolite structure and add field to
            % metabolite structure from metabolite_structure_rBioNet
            % rBioNet IDs contain ';' that might be not valid for matlab
            % fields. The new Fields are found in metabolite_structure

            metabolite_structure = rmfield(metabolite_structure,[F(match(i))]);
            
            % add field from metabolite_structure_rBioNet
            metabolite_structure.(['VMH_' rBioNet_existance{match(i),4}]) = metabolite_structure_rBioNet.(['VMH_' rBioNet_existance{match(i),4}]);
            % update info in RAW
            r = find(ismember(RAW(:,vmh_col),rBioNet_existance{match(i),1}));
            RAW(r,vmh_col) = repmat({rBioNet_existance{match(i),4}}, 1, length(r));
        end
    end
end

save(fileNameOutput);
% add any missing fields to structure
metabolite_structure= addField2MetStructure(metabolite_structure);

% sort the fields in the structure
F = fieldnames(metabolite_structure);
for i = 1 : length(F)
    metabolite_structure.(F{i}) = orderfields(metabolite_structure.(F{i}));
end

% write updated xls file
if xlsProvided == 1
    fileNameU = insertBefore(fileName,'.','_updated');
    writecell(RAW,fileNameU);
end
%  save collectedMetStruct metabolite_structure
save(fileNameOutput)<|MERGE_RESOLUTION|>--- conflicted
+++ resolved
@@ -138,11 +138,9 @@
         RAW{i,vmh_col} = VMHId;
         save tmp
     end
-<<<<<<< HEAD
+
     [metabolite_structure] =createNewMetaboliteStructure(RAW,fileName,metabolite_structure_rBioNet,metab,rxn);
-=======
-    [metabolite_structure] = createNewMetaboliteStructure(RAW,fileName,metabolite_structure_rBioNet);
->>>>>>> 2f4428ec
+
     VMH_existance =[];
     rBioNet_existance = [];
     listDuplicates =[];
