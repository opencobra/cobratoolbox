function [report, modelOut] = generateChemicalDatabase(model, options)
% This function uses the metabolite identifiers in the model to compare
% them and save the identifiers with the best score in MDL MOL format
% and/or inchi and simles and jpeg if it's installed cxcalc and openBabel.
% The obtained MDL MOL files will serve as the basis for creating the MDL
% RXN files that represent a metabolic reaction and can only be written if
% there is a MDL MOL file for each metabolite in a metabolic reaction.
% If JAVA is installed, it also atom maps the metabolic reactions
% with an MDL RXN file.
%
% USAGE:
%
%    [info, modelOut] = generateChemicalDatabase(model, options)
%
% INPUTS:
%    model:	COBRA model with following fields:
%
%           * .S - The m x n stoichiometric matrix for the metabolic network.
%           * .rxns - An n x 1 array of reaction identifiers.
%           * .mets - An m x 1 array of metabolite identifiers.
%           * .metFormulas - An m x 1 array of metabolite chemical formulas.
%           * .metinchi - An m x 1 array of metabolite identifiers.
%           * .metsmiles - An m x 1 array of metabolite identifiers.
%           * .metKEGG - An m x 1 array of metabolite identifiers.
%           * .metHMDB - An m x 1 array of metabolite identifiers.
%           * .metPubChem - An m x 1 array of metabolite identifiers.
%           * .metCHEBI - An m x 1 array of metabolite identifiers.
%
%    options:  A structure containing all the arguments for the function:
%
%           * .resultsDir: The path to the directory containing the RXN files
%                   with atom mappings (default: current directory)
%           * .printlevel: Verbose level
%           * .standardisationApproach: String containing the type of standardisation
%                   for the molecules (default: 'explicitH' if openBabel is 
%                   installed, otherwise default: 'basic'):
%                    'explicitH' Normal chemical graphs;
%                    'implicitH' Hydrogen suppressed chemical graph;
%                    'basic' Update the header.
%           * .keepMolComparison: Logic value for comparing MDL MOL files
%                   from various sources (default: FALSE)
%           * .atomMapping: Logic value to decide on atom mapping. If false, it will generate only unmapped MDL RXN files (default: TRUE).
%           * .bonds: Logic value to decide on computing bond enthalpy and bonds broken and formed (default: TRUE) (only if atomMapping = 1);
%           * .adjustToModelpH: Logic value used to determine whether a molecule's
%                   pH must be adjusted in accordance with the COBRA model.  
%                   TRUE, requires MarvinSuite).
%           * .dirsToCompare: Cell(s) with the path to directory to an 
%                   existing database (default: empty).
%           * .dirNames: Cell(s) with the name of the directory(ies) (default: empty).
%           * .debug: Logical value used to determine whether or not the results 
%                   of different points in the function will be saved for 
%                   debugging (default: empty).
%
% OUTPUTS:
<<<<<<< HEAD
% modelOut: A new model with the following additional fields
%           * .metAtomMappedBool:  `m x 1` boolean vector indicating atom mapped metabolites
%           * .rxnAtomMappedBool:  `n x 1` boolean vector indicating atom mapped reactions
%           * .comparison:      
%           * .standardisation:
%           * .bondsBF: Number of bonds broken and formed in each reaction, if options.bonds = true.
%           * .bondsE:  Estimated bond enthalpies for each metabolic reaction, if options.bonds = true.      
%
=======
%
% A directory with a standardised metabolite structure database.
% A directory with an atom mapped metabolic reaction database.
%
% modelOut: A new model with the comparison and if onlyUnmapped = false, the informaton about the bonds broken and formed as well as the
%           bond enthalpies for each metabolic reaction. 
%
% info:     Struct array containing a diary of the database generation process
%
%           *.molCollectionReport: Struct array containing information on the 
%               metabolite structures each of the model's sources.
%                   -.metList: List of the metabolites in the model.
%                   -.sources: Sources from which the metabolic structures 
%                       were obtained.
%                   -.structuresObtained: Number of metabolites with a structure.
%                   -.structuresObtainedPerSource: A Boolean matrix (mets x sources) 
%                       indicating whether or not a structure was obtained.
%                   -.databaseCoverage: Table showing the coverage per source.
%                   -.idsToCheck: Id's from which the metabolic structure wasn't
%                       obtained.
%        	*.sourcesComparison: Struct array containing information on the 
%               metabolite structures comparison.
%                   -.mets: List of the metabolites in the model with structure.
%                   -.sources: Sources from which the metabolic structures 
%                       were obtained.
%                   -.comparisonMatrix: Matrix (mets x sources) with the
%                       comparison score.
%                   -.chargeOkBool: Boolean vector indicating whether the 
%                       metabolite's formula matches the formula of the source 
%                       with the highest score.
%                   -.metFormula: String array with the formulas of the
%                       metabolites.
%                   -.met_"metID": Comparison tables for each metabolite.
%                   -.comparisonTable: Table summarising the highest score 
%                       sources per metabolite.
%           *.adjustedpHTable: table indicating whether or not the highest 
%                   scoring metabolite required pH adjustment and identifying 
%                   metabolites for which the pH could not be adjusted.
%           *.standardisationReport: Table with InChIKeys, InChIs and
%                   SMILES for the highest scoring metabolites.
%           *.reactionsReport: Struct array containing information about the 
%                   atom-mapped reactions.
%               -.rxnInDatabase: Cell array containing the rxns IDs of the
%                   MDL RXN files written.
%               -.mappedRxns: Cell array containing the rxns IDs of the
%                   atom-mapped reactions.
%               -.balancedReactions: Cell array containing the rxns IDs of the
%                   balanced atom-mapped reactions.
%               -.unbalancedReactions: Cell array containing the rxns IDs of the
%                   unbalanced atom-mapped reactions.
%               -.rxnMissing: Cell array containing the rxns IDs of the reactions
%                   could not be written due to missing metabolites structures 
%                   in the reactions.
%               -.metInDatabase: Cell array containing the metabolite IDs
%                   in the metabolite database.
%               -.metsAllwaysInBalancedRxns: Cell array containing the metabolite 
%                   IDs of the metabolites in balanced reactions at all times.
%               -.metsSometimesInUnbalancedRxns: Cell array containing the metabolite 
%                   IDs of the metabolites ocassionally in unbalanced reactions.
%               -.metsAllwaysInUnbalancedRxns: Cell array containing the metabolite 
%                   IDs of the metabolites always in unbalanced reactions.
%               -.metsNotUsed: Cell array containing the metabolite IDs of
%                   the metabolites could not be integrated in reactions 
%                   since another structure was missing.
%               -.missingMets: Cell array containing the metabolite IDs of
%                   the missing metabolites
%               -.table: Table containing information about the 
%                   atom-mapped reactions.
%           *.bondsData: A table containing the bonds broken and formed, the 
%               enthalpy change, and the substrate mass per atom-mapped reaction.
>>>>>>> 6bd1e054
%
% report:     A report of the database generation process
%
<<<<<<< HEAD
% .. Authors: - German Preciat, Ronan Fleming 2022.
=======
% arm.MRH:  (same as modelOut) A directed metabolic reaction hypergraph, i.e. 
%           COBRA model, with additional fields:
% arm.MRH.metAtomMappedBool:  `m x 1` boolean vector indicating atom mapped metabolites
% arm.MRH.rxnAtomMappedBool:  `n x 1` boolean vector indicating atom mapped reactions
% 
% arm.dATM:	Directed atom transition multigraph (dATM) obtained from buildAtomTransitionMultigraph.m
%
%    dATM:	Directed atom transition multigraph as a MATLAB digraph structure 
%           with the following tables:
%
%         	* .Nodes — Table of node information, with `p` rows, one for each atom.
%         	* .Nodes.Atom - unique alphanumeric id for each atom by concatenation 
%                   of the metabolite, atom and element
%          	* .Nodes.AtomIndex - unique numeric id for each atom in atom transition multigraph
%          	* .Nodes.Met - metabolite containing each atom
%        	* .Nodes.AtomNumber - unique numeric id for each atom in an atom mapping
%       	* .Nodes.Element - atomic element of each atom
%                       
%           * .EdgeTable — Table of edge information, with `q` rows, one for 
%                   each atom transition instance.
%        	* .EdgeTable.EndNodes - two-column cell array of character vectors 
%                   that defines the graph edges.
%        	* .EdgeTable.Trans - unique alphanumeric id for each atom transition 
%                   instance by concatenation of the reaction, head and tail atoms
%         	* .EdgeTable.TansIndex - unique numeric id for each atom transition instance
%         	* .EdgeTable.Rxn - reaction corresponding to each atom transition
%         	* .EdgeTable.HeadAtomIndex - head Nodes.AtomIndex
%       	* .EdgeTable.TailAtomIndex - tail Nodes.AtomIndex
%
% arm.M2Ai:	`m` x `a` matrix mapping each mapped metabolite to one or more atoms 
%           in the directed atom transition multigraph.
% arm.Ti2R:	`t` x `n` matrix mapping one or more directed atom transition instances to 
%           each mapped reaction
%
% The internal stoichiometric matrix may be decomposition into
%
% N = (M2Ai * M2Ai)^(-1) * M2Ai * Ti * Ti2R;
%
% where Ti = incidence(dATM), is incidence matrix of directed atom transition multigraph.
>>>>>>> 6bd1e054

if ~isfield(options, 'resultsDir')
    resultsDir = [pwd filesep];
else
    % Make sure results path ends with directory separator
    resultsDir = [regexprep(options.resultsDir,'(/|\\)$',''), filesep];
end

ctfPath = which('metaboliteIDcrossMapping.txt');
if contains(ctfPath,'not found')
    error('git clone https://github.com/opencobra/ctf /your/path/ctf \n Then addpath(/your/path/ctf) in matlab')
else
    ctfPath = strrep(ctfPath,[filesep 'metaboliteIDcrossMapping.txt'],'');
end

%% 1. Initialise data and set default variables
metResultsDir = [resultsDir 'mets'];
rxnResultsDir = [resultsDir 'rxns'];

if ~isfield(options, 'debug')
    options.debug = 0;
end
if ~isfield(options, 'printlevel')
    options.printlevel = 1;
end

% molecular identifiers options
if ~isfield(options, 'standardisationApproach')
    options.standardisationApproach = 'basic';
end
if ~isfield(options, 'keepMolComparison')
    options.keepMolComparison = 0;
end
if ~isfield(options, 'adjustToModelpH')
    options.adjustToModelpH = 0;
end

% atom mapping options
if ~isfield(options, 'atomMapping')
    options.atomMapping = 1;
end

if ~isfield(options, 'bonds')
    options.bonds = 1;
end
if ~isfield(options,'replaceExistingAtomMappings')
    options.replaceExistingAtomMappings = 0;
end

if isfield(options, 'dirsToCompare')
    dirsToCompare = true;
    if ischar(options.dirsToCompare)
        options.dirsToCompare={options.dirsToCompare};
    end
    for i = 1:length(options.dirsToCompare)
        options.dirsToCompare{i} = [regexprep(options.dirsToCompare{i},'(/|\\)$',''), filesep];
        if ~isfolder(options.dirsToCompare)
            disp([options.dirsToCompare{i} ' is not a directory'])
            options.dirsToCompare{i} = [];
        end
    end
    if ~isfield(options, 'dirNames')
        for i = 1:length(options.dirsToCompare)
            options.dirNames{i, 1} = ['localDir' num2str(i)];
        end
    else
        if isrow(options.dirNames)
            options.dirNames = options.dirNames';
        end
    end
else
   options.dirsToCompare = [ctfPath filesep 'mets' filesep 'molFiles'];
   options.dirNames = {'VMH'};
end

[cxcalcInstalled,oBabelInstalled,javaInstalled ] = checkChemoinformaticDependencies;

if cxcalcInstalled == 0
    cxcalcInstalled = false;
    disp('cxcalc is not installed, two features cannot be used: ')
    disp('1 - jpeg files for molecular structures (obabel required)')
    disp('2 - pH adjustment according to model.met Formulas')
end

if oBabelInstalled ~= 1
    oBabelInstalled = false;
    options.standardisationApproach = 'basic';
    disp('obabel is not installed, two features cannot be used: ')
    disp('1 - Generation of SMILES, InChI and InChIkey')
    disp('2 - MOL file standardisation')
end

if javaInstalled ~= 1 && options.atomMapping
    disp('java is not installed, atom mappings cannot be computed')
    options.atomMapping = 0;
end

% Start diary
if ~isfolder(resultsDir)
    mkdir(resultsDir);
end
diaryFilename = [resultsDir datestr(now,30) '_DatabaseDiary.txt'];
diary(diaryFilename)

if options.printlevel > 0
    disp('--------------------------------------------------------------')
    disp('CHEMICAL DATABASE')
    disp('--------------------------------------------------------------')
    disp(' ')
    fprintf('%s\n', 'Generating a chemical database with the following options:')
    disp(' ')
    disp(options)
    disp('--------------------------------------------------------------')
end

directories = {'chebi'; 'drugbank'; 'hmdb'; 'inchi'; 'kegg'; 'lipidmaps'; 'pubchem'; 'smiles'};
if dirsToCompare
    directories = [directories; options.dirNames];
end

mets = regexprep(model.mets, '(\[\w\])', '');
umets = unique(mets);

%% 2. Obtain metabolite structures from different sources

% SOURCES
% 1.- InChI (requires openBabel to obtain MOL file)
% 2.- Smiles (requires openBabel to obtain MOL file)
% 3.- KEGG (https://www.genome.jp/)
% 4.- HMDB (https://hmdb.ca/)
% 5.- PubChem (https://pubchem.ncbi.nlm.nih.gov/)
% 6.- CHEBI (https://www.ebi.ac.uk/)
% 7.- DrugBank (https://go.drugbank.com/)
% 8.- LipidMass (https://www.lipidmaps.org/)

if options.printlevel > 0
    fprintf('%s\n\n', 'Obtaining MOL files from chemical databases ...')
end
%    model: COBRA model
%    mets: List of metabolites to be download (Default: All)
%    metResultsDir: Directory that will contain the obtained metabolite structures.

[molCollectionReport, newMolFilesDir] = obtainMetStructures(model, model.mets, metResultsDir);

if dirsToCompare
    molCollectionReport.sources = [molCollectionReport.sources; options.dirNames];
    newIdx = length(molCollectionReport.sources);
    for i = 1:length(options.dirsToCompare)
        d = dir([options.dirsToCompare{i} '*.mol']);
        molCollectionReport.structuresObtainedPerSource.(options.dirNames{i}) = ismember(umets, regexprep({d.name}, '.mol', ''));
        databaseCoverage = table;
        databaseCoverage.sources = options.dirNames{i};
        databaseCoverage.coverage = (sum(ismember(umets, regexprep({d.name}, '.mol', ''))) * 100) / length(umets);
        databaseCoverage.metsWithStructure = sum(ismember(umets, regexprep({d.name}, '.mol', '')));
        databaseCoverage.metsWithoutStructure = sum(~ismember(umets, regexprep({d.name}, '.mol', '')));
        molCollectionReport.databaseCoverage = [molCollectionReport.databaseCoverage; databaseCoverage];
        molCollectionReport.structuresObtained = max([molCollectionReport.structuresObtained; sum(ismember(umets, regexprep({d.name}, '.mol', '')))]);
    end
end
report.molCollectionReport = molCollectionReport;

if options.printlevel > 0
    disp(molCollectionReport.databaseCoverage)
end

% Remove sources without a single metabolite present the model
for i = length(directories):-1:1
    if molCollectionReport.databaseCoverage.coverage(i) == 0
        directories(i) = [];
    end
end

if options.debug
    save([resultsDir '2.debug_beforeGeneratingInChIandSMILES.mat'])
end

%% 3. Compare MOL files downloaded and save the best match

if options.printlevel > 0
    fprintf('%s\n', 'Comparing information from sources ...')
end

% Generate a table with Inchis
for i = 1:size(directories, 1)
    
    % Set dir
    if i > 6 && dirsToCompare
        sourceDir = options.dirsToCompare{i - 6};
    else
        sourceDir = [newMolFilesDir filesep directories{i} filesep];
    end
    
    % Get list of MOL files
    d = dir(sourceDir);
    d = d(~[d.isdir]);
    metList = {d.name}';
    metList = metList(~cellfun('isempty', regexp(metList,'(\.mol)$')));
    metList = regexprep(metList, '.mol', '');
    metList(~ismember(metList, mets)) = [];
    
    warning('off')
    for j = 1:size(metList, 1)
        name = [metList{j} '.mol'];
        
        if oBabelInstalled
            if isunix || ispc
                obabelCommand = 'obabel';
            else
                obabelCommand = 'openbabel.obabel';
            end
            % Get inchis of the original metabolites
            command = [obabelCommand ' -imol ' sourceDir name ' -oinchi '];
            [~, result] = system(command);
            result = split(result);
            
            % Group inchis in the correct group
            if any(~cellfun(@isempty, regexp(result, 'InChI=1S')))
                
                % Create InChI table
                if ~exist('groupedInChIs','var')
                    groupedInChIs = table();
                end
                % Identify the correct index
                if ~ismember('mets', groupedInChIs.Properties.VariableNames)
                    groupedInChIs.mets{j} = regexprep(name, '.mol', '');
                    idx = 1;
                elseif ~ismember(regexprep(name, '.mol', ''), groupedInChIs.mets)
                    idx = size(groupedInChIs.mets, 1) + 1;
                    groupedInChIs.mets{idx} = regexprep(name, '.mol', '');
                else
                    idx = find(ismember(groupedInChIs.mets, regexprep(name, '.mol', '')));
                end
                % Save inchi in the table
                groupedInChIs.(directories{i}){idx} = result{~cellfun(@isempty, regexp(result, 'InChI=1S'))};
                
            else
                
                % Create SMILES table for molecules with R groups
                if ~exist('groupedSMILES','var')
                    groupedSMILES = table();
                end
                % Identify the correct index
                if ~ismember('mets', groupedSMILES.Properties.VariableNames)
                    groupedSMILES.mets{1} = regexprep(name, '.mol', '');
                    idx = 1;
                elseif ~ismember(regexprep(name, '.mol', ''), groupedSMILES.mets)
                    idx = size(groupedSMILES.mets, 1) + 1;
                    groupedSMILES.mets{idx} = regexprep(name, '.mol', '');
                else
                    idx = find(ismember(groupedSMILES.mets, regexprep(name, '.mol', '')));
                end
                % Get SMILES
                command = [obabelCommand ' -imol ' sourceDir name ' -osmiles '];
                [~, result] = system(command);
                if contains(result, '0 molecules converted')
                    continue
                end
                result = splitlines(result);
                result = split(result{end - 2});
                % Save SMILES in the table
                groupedSMILES.(directories{i}){idx} = result{1};
                
            end
            
        else
            
            % Create SMILES table for molecules with R groups
            if ~exist('groupedFormula','var')
                groupedFormula = table();
            end
            % Identify the correct index
            if ~ismember('mets', groupedFormula.Properties.VariableNames)
                groupedFormula.mets{1} = regexprep(name, '.mol', '');
                idx = 1;
            elseif ~ismember(regexprep(name, '.mol', ''), groupedFormula.mets)
                idx = size(groupedFormula.mets, 1) + 1;
                groupedFormula.mets{idx} = regexprep(name, '.mol', '');
            else
                idx = find(ismember(groupedFormula.mets, regexprep(name, '.mol', '')));
            end
            % Get formula from MOL
            molFile = regexp(fileread([sourceDir name]), '\n', 'split')';
            atomsString = [];
            for k = 1:str2num(molFile{4}(1:3))
                atomsString = [atomsString strtrim(molFile{4 + k}(32:33))];
            end
            groupedFormula.(directories{i}){idx} = ['InChI=1/' editChemicalFormula(atomsString)];
            
        end
    end
    warning('on')
end

if options.debug
    save([resultsDir '3a.debug_beforeComparison.mat'])
end

if exist('groupedSMILES', 'var')
    
    % Replace R groups to hydrogens to convert them to inchis
    groupedInChIs2 = groupedSMILES;
    sourcesSmiles = groupedSMILES.Properties.VariableNames(2:end);
    for i = 1:length(groupedSMILES.mets)
        for j = 1:length(sourcesSmiles)
            if ~isempty(groupedSMILES.(sourcesSmiles{j}){i})
                fid2 = fopen([resultsDir 'tmp'], 'w');
                fprintf(fid2, '%s\n', groupedSMILES.(sourcesSmiles{j}){i});
                fclose(fid2);
                command = [obabelCommand ' -ismi tmp -O tmp.mol mol -h'];
                [~, ~] = system(command);
                molFile = regexp(fileread([resultsDir 'tmp.mol']), '\n', 'split')';
                molFile = regexprep(molFile, 'X|Y|*|R|A', 'H');
                fid2 = fopen([resultsDir filesep 'tmp.mol'], 'w');
                fprintf(fid2, '%s\n', molFile{:});
                fclose(fid2);
                % Get inchis of the original metabolites
                command = [obabelCommand ' -imol ' resultsDir 'tmp.mol -oinchi'];
                [~, result] = system(command);
                result = split(result);
                groupedInChIs2.(sourcesSmiles{j})(i) = result(contains(result, 'InChI=1S'));
            end
        end
    end
    
    % Merge groupedInChIs and groupedInChIs2; some sources use non-chemical
    % atoms (R grups in the SMILES) to represent metabolites and some sources
    % don't
    startFrom = length(groupedInChIs.mets);
    warning('off')
    for i = 1:length(groupedInChIs2.mets)
        metPresenceBool = ismember(groupedInChIs.mets, groupedInChIs2.mets(i));
        if any(metPresenceBool)
            idx = find(metPresenceBool);
        else
            idx = length(groupedInChIs.mets) + 1;
            groupedInChIs.mets(idx) = groupedInChIs2.mets(i);
        end
        for j = 1:length(sourcesSmiles)
            if ~isempty(groupedInChIs2.(sourcesSmiles{j}){i})
                groupedInChIs.(sourcesSmiles{j})(idx) = groupedInChIs2.(sourcesSmiles{j})(i);
            end
        end
    end
    warning('on')
end

if exist('groupedFormula', 'var')
    groupedInChIs = groupedFormula;
end

% Compare InChI data
report.sourcesComparison.sources(:, 1) = groupedInChIs.Properties.VariableNames(2:end);
for i = 1:length(groupedInChIs.mets)
    comparisonTable = compareInchis(model, groupedInChIs{i, 2:end}, ...
        groupedInChIs.mets{i});
    report.sourcesComparison.mets{i, 1} = groupedInChIs.mets{i};
    report.sourcesComparison.comparisonMatrix(i, :) = comparisonTable.scores;
    chagreAccuracy = unique( comparisonTable.chargeOkBool(comparisonTable.scores == ...
        max(comparisonTable.scores)));
    report.sourcesComparison.chargeOkBool(i, 1) = chagreAccuracy(1);
    metFormula = comparisonTable.metFormula(comparisonTable.scores == max(comparisonTable.scores));
    if any(ismissing(metFormula))
        metFormula = '';
    else
        metFormula = unique(metFormula);
    end
    report.sourcesComparison.metFormula(i, 1) = metFormula(1);
    report.sourcesComparison.(['met_' groupedInChIs.mets{i}]) = comparisonTable;
end

% Create a comparison table
bestScores = max(report.sourcesComparison.comparisonMatrix');
report.sourcesComparison.comparisonTable = table;
warning('off')
for i = 1:length(report.sourcesComparison.mets)
    report.sourcesComparison.comparisonTable.mets{i} = report.sourcesComparison.mets{i};
    bestDir = directories(find(report.sourcesComparison.comparisonMatrix(i, :) == bestScores(i)));
    report.sourcesComparison.comparisonTable.source{i} = strjoin(bestDir, ' ');
    report.sourcesComparison.comparisonTable.score(i) = bestScores(i);
    report.sourcesComparison.comparisonTable.inchi{i} = groupedInChIs.(bestDir{1}){i};
end
report.sourcesComparison.comparisonTable.chargeOkBool = report.sourcesComparison.chargeOkBool;
report.sourcesComparison.comparisonTable.metFormula = report.sourcesComparison.metFormula;
warning('on')

% Print data
if options.printlevel > 0
    
    disp(report.sourcesComparison.comparisonTable)
    
    % Sources comparison
    [db, ~, idx] = unique(split(strjoin(report.sourcesComparison.comparisonTable.source, ' '), ' '));
    [~, ib1] = ismember(directories, db);
    timesMatched = histcounts(idx, size(db, 1));
    bar(timesMatched(ib1)')
    title({'Sources comparison', ...
        ['Metabolites collected: ' num2str(size(report.sourcesComparison.comparisonTable, 1))]}, 'FontSize', 16)
    directoriesLabels = regexprep(db, 'chebi', 'ChEBI');
    directoriesLabels = regexprep(directoriesLabels, 'hmdb', 'HMDB');
    directoriesLabels = regexprep(directoriesLabels, 'inchi', 'InChIs');
    directoriesLabels = regexprep(directoriesLabels, 'kegg', 'KEGG');
    directoriesLabels = regexprep(directoriesLabels, 'pubchem', 'PubChem');
    directoriesLabels = regexprep(directoriesLabels, 'smiles','SMILES');
    set(gca, 'XTick', 1:size(db, 1), 'xticklabel', directoriesLabels(ib1), 'FontSize', 16)
    metsObtained = fieldnames(report.sourcesComparison);
    metsObtained = metsObtained(contains(metsObtained, 'met_'));
    [sterochemicalCounter, chargeCounter, formulaOk, noId] = deal(zeros(numel(directories), 1));
    for i = 1:length(metsObtained)
        formulaOk = formulaOk + report.sourcesComparison.(metsObtained{i}).formulaOkBool;
        chargeCounter = chargeCounter + report.sourcesComparison.(metsObtained{i}).chargeOkBool;
        sterochemicalCounter = sterochemicalCounter + report.sourcesComparison.(metsObtained{i}).stereochemicalSubLayers;
        noId = noId + cellfun(@isempty,report.sourcesComparison.(metsObtained{i}).InChI);
    end
    hold on
    plot(formulaOk, 'r', 'LineWidth', 3)
    plot(chargeCounter, 'g', 'LineWidth', 3)
    plot(sterochemicalCounter, 'm', 'LineWidth', 3)
    plot(noId, 'y', 'LineWidth', 3)
    hold off
    legend({'Highest score', 'Formula agree', 'Charge agree', 'Sterochemistry', 'No ids'}, 'Location', 'best')

    if options.printlevel > 1
        disp(groupedInChIs)
    end
    
end

% Save the MOL files with highest score
tmpDir = [metResultsDir filesep 'tmp'];
if ~isfolder(tmpDir)
    mkdir(tmpDir)
end
for i = 1:length(report.sourcesComparison.comparisonTable.mets)
    metName = report.sourcesComparison.comparisonTable.mets{i};
    dirToCopy = split(report.sourcesComparison.comparisonTable.source{i});
    if isfield(options, 'dirNames') && any(ismember(dirToCopy{1}, options.dirNames))
        copyfile([options.dirsToCompare{ismember(options.dirNames, dirToCopy{1})} metName '.mol'], tmpDir)
    else
        copyfile([newMolFilesDir filesep dirToCopy{1} filesep metName '.mol'], tmpDir)
    end
end
if ~options.keepMolComparison
    rmdir(newMolFilesDir, 's')
end
if ~options.adjustToModelpH || ~cxcalcInstalled
    model.comparison = report.sourcesComparison.comparisonTable;
end
if options.debug
    save([resultsDir '3b.debug_beforeaAjustToModelpH.mat'])
end

%% 4. Adjust pH based on the model's chemical formula

if options.adjustToModelpH && cxcalcInstalled
    
    report.adjustedpHTable = report.sourcesComparison.comparisonTable;
    
    if options.printlevel > 0
        fprintf('%s\n', 'Adjusting pH based on the model''s chemical formula ...')
        disp(' ')
    end
    
    [needAdjustmentBool, differentFormula, loopError, pHRangePassed] = ...
        deal(false(size(report.sourcesComparison.comparisonTable, 1), 1));
    for i = 1:length(report.adjustedpHTable.mets)
        try
            
            name = [report.adjustedpHTable.mets{i} '.mol'];
            
            %  Get number of hydrogens in the model's metabolite
            metFormula = model.metFormulas(ismember(mets , report.adjustedpHTable.mets{i}));
            metFormula = editChemicalFormula(metFormula{1});
            [elemetList, ~ , elemetEnd] = regexp(char(metFormula), ['[', ...
                'A':'Z', '][', 'a':'z', ']?'], 'match');
            hBool = contains(elemetList, 'H');
            [num, numStart] = regexp(char(metFormula), '\d+', 'match');
            numList = ones(size(elemetList));
            numList(ismember(elemetEnd + 1, numStart)) = cellfun(@str2num, num);
            noOfH_model = numList(hBool);
            
            % Source formula
            inchiLayersDetail = getInchiData(report.adjustedpHTable.inchi{i});
            molFormula = inchiLayersDetail.metFormula;
            %  Get number of hydrogens in the source's metabolite
            [elemetList, ~ , elemetEnd] = regexp(molFormula, ['[', 'A':'Z', '][', 'a':'z', ']?'], 'match');
            hBool = contains(elemetList, 'H');
            [num, numStart] = regexp(molFormula, '\d+', 'match');
            numList = ones(size(elemetList));
            idx = ismember(elemetEnd + 1, numStart);
            numList(idx) = cellfun(@str2num, num);
            noOfH_source = numList(hBool) + inchiLayersDetail.netCharge;
            
            sameFormula = isequal(regexprep(metFormula, 'H\d*', ''), ...
                regexprep(molFormula, 'H\d*', ''));
            wrongPh = ~isequal(metFormula, molFormula);
            
            if sameFormula && wrongPh
                
                % Start with a neutral pH
                pH = 7;
                while noOfH_model ~= noOfH_source
                    
                    if ~needAdjustmentBool(i)
                        needAdjustmentBool(i) = true;
                        if noOfH_model - noOfH_source > 0
                            pHDifference = -0.33;
                        else
                            pHDifference = 0.33;
                        end
                    end
                    
                    % Change pH
                    command = ['cxcalc majormicrospecies -H ' num2str(pH) ' -f mol ' tmpDir '' filesep name];
                    [~, result] = system(command);
                    molFile = regexp(result, '\n', 'split')';
                    fid2 = fopen([tmpDir filesep 'tmp.mol'], 'w');
                    fprintf(fid2, '%s\n', molFile{:});
                    fclose(fid2);
                    % Obtain the chemical formula
                    command = ['cxcalc elementalanalysistable -t "formula" ' tmpDir filesep 'tmp.mol'];
                    [~, formulaOk] = system(command);
                    formulaOk = split(formulaOk);
                    formulaOk = formulaOk{end - 1};
                    %  Get number of hydrogens in the adjusted metabolite
                    [elemetList, ~ , elemetEnd] = regexp(formulaOk, ['[', 'A':'Z', '][', 'a':'z', ']?'], 'match');
                    hBool = contains(elemetList, 'H');
                    [num, numStart] = regexp(formulaOk, '\d+', 'match');
                    numList = ones(size(elemetList));
                    idx = ismember(elemetEnd + 1, numStart);
                    numList(idx) = cellfun(@str2num, num);
                    noOfH_source = numList(hBool);
                    
                    if pH <= 0 || pH >= 14
                        pHRangePassed(i) = true;
                        break
                    end
                    pH = pH + pHDifference;
                    
                    if noOfH_model == noOfH_source
                        movefile([tmpDir filesep 'tmp.mol'], [tmpDir filesep name])
                        report.adjustedpHTable.metFormula(i) = formulaOk;
                    end
                end
            else
                differentFormula(i) = true;
            end
        catch
            loopError(i) = true;
        end
    end
    
    if isfile([tmpDir filesep 'tmp.mol'])
        delete([tmpDir filesep 'tmp.mol'])
    end
    
    report.adjustedpHTable.needAdjustmentBool = needAdjustmentBool;
    report.adjustedpHTable.notPossible2AdjustBool = differentFormula | loopError | pHRangePassed;
    report.adjustedpHTable.differentFormula = differentFormula;
    report.adjustedpHTable.loopError = loopError;
    report.adjustedpHTable.pHRangePassed = pHRangePassed;
    
    if options.printlevel > 0
        disp('adjustedpH:')
        disp(report.adjustedpHTable)
    end
    
    model.comparison = report.adjustedpHTable;
    
end

if options.debug
    save([resultsDir '4.debug_beforeaStandardiseMOLfiles.mat'])
end

%% 5. Standardise the MOL files according options

standardisationApproach = options.standardisationApproach;

% Get list of MOL files
d = dir(tmpDir);
d = d(~[d.isdir]);
metList = {d.name}';
metList = metList(~cellfun('isempty', regexp(metList,'(\.mol)$')));
metList = regexprep(metList, '.mol', '');
metList(~ismember(metList, regexprep(model.mets, '(\[\w\])', ''))) = [];

% Standardise MOL files the most consistent MOL files
standardisationReport = standardiseMolDatabase(tmpDir, metList, metResultsDir, standardisationApproach);
report.standardisationReport = standardisationReport;

if oBabelInstalled && isfield(standardisationReport,'SMILES')
    % Create table
    nRows = size(standardisationReport.SMILES, 1);
    varTypes = {'string', 'string', 'string', 'string'};
    varNames = {'mets', 'InChIKeys', 'InChIs', 'SMILES'};
    report.standardisationReport = table('Size', [nRows length(varTypes)], 'VariableTypes', varTypes, 'VariableNames', varNames);
    report.standardisationReport.mets(1:end) = standardisationReport.standardised;
    report.standardisationReport.InChIKeys(1:size(standardisationReport.InChIKeys, 1)) = standardisationReport.InChIKeys;
    report.standardisationReport.InChIs(1:size(standardisationReport.InChIs, 1)) = standardisationReport.InChIs;
    report.standardisationReport.SMILES(1:size(standardisationReport.SMILES, 1)) = standardisationReport.SMILES;
    % Write table
    writetable(report.standardisationReport, [metResultsDir filesep 'metaboliteStructures'])
end

if options.printlevel > 0
    disp(report.standardisationReport)
end
rmdir(tmpDir, 's')
model.standardisation = report.standardisationReport;

if options.debug
    save([resultsDir '5.debug_beforeAtomMapping.mat'])
end

%% 6. Atom map data

% Set options

% MOL file directory
molFileDir = [metResultsDir filesep 'molFiles'];

% Create the reaction data directory
if ~isfolder(rxnResultsDir)
    mkdir(rxnResultsDir)
end

% Reactions to atom map
rxnsToAM = model.rxns;

% Keep standardisation approach used with the molecular structures
switch options.standardisationApproach
    case 'explicitH'
        hMapping = true;
    case 'implicitH'
        hMapping = false;
    case 'neutral'
        hMapping = true;
    case 'basic'
        hMapping = true;
end

%% Atom map metabolic reactions
if options.atomMapping
    writeRXNonly=0;
    replaceExistingAtomMappings=options.replaceExistingAtomMappings;
    report.atomMappingReport = obtainAtomMappingsRDT(model, molFileDir, rxnResultsDir, rxnsToAM, hMapping, writeRXNonly,replaceExistingAtomMappings);
    %  A directory with standardised RXN files.
    rxnResultsDir_unMapped=report.atomMappingReport.rxnResultsDir_unMapped;
    %  A directory with atom mapped RXN files.
    rxnResultsDir_atomMapped=report.atomMappingReport.rxnResultsDir_atomMapped;
    % A directory images for atom mapped reactions.
    rxnResultsDir_images=report.atomMappingReport.rxnResultsDir_images;
    % A directory with txt files with data of the atom mappings
    rxnResultsDir_txtData=report.atomMappingReport.rxnResultsDir_txtData;
else
    modelOut=model;
    arm=[];
    return
end

if options.debug
    save([resultsDir '6.debug_beforeBuildReport.mat'])
end
%%

%% Final database table

% Reactions in the database
report.atomMappingReport.rxnInDatabase = report.atomMappingReport.rxnFilesWritten;
% List atom mapped reactions
if isfolder(rxnResultsDir_atomMapped)
    atomMappedRxns = dir([rxnResultsDir_unMapped filesep '*.rxn']);
    atomMappedRxns = regexprep({atomMappedRxns.name}, '.rxn', '')';
    atomMappedRxns(~ismember(atomMappedRxns, rxnsToAM)) = [];
else
    atomMappedRxns = {};
end
report.atomMappingReport.mappedRxns = atomMappedRxns;
% Balanced reactions
report.atomMappingReport.balancedReactions = report.atomMappingReport.balanced;
% Unalanced reactions
report.atomMappingReport.unbalancedReactions = report.atomMappingReport.unbalanced;
% Missing reactions
model = findSExRxnInd(model);
report.atomMappingReport.rxnMissing = setdiff(model.rxns(model.SIntRxnBool), report.atomMappingReport.rxnFilesWritten);

% Find metabolites in balanced reactions
metsInBalanced = unique(regexprep(findMetsFromRxns(model, report.atomMappingReport.balanced), '(\[\w\])', ''));
% Find metabolites in unbalanced reactions
metsInUnbalanced = unique(regexprep(findMetsFromRxns(model, report.atomMappingReport.unbalanced), '(\[\w\])', ''));
% Metabolites not used in reactions
metsNotUsed = report.sourcesComparison.comparisonTable.mets(~ismember(...
    report.sourcesComparison.comparisonTable.mets, [metsInBalanced; ...
    metsInUnbalanced]));
% Metabolite in the database
report.atomMappingReport.metInDatabase = report.sourcesComparison.comparisonTable.mets;
% Metabolites allways in balanced reactions
report.atomMappingReport.metsAllwaysInBalancedRxns = umets(ismember(umets, setdiff(metsInBalanced, metsInUnbalanced)));
% Metabolites ocassionally in unbalanced reactions
report.atomMappingReport.metsSometimesInUnbalancedRxns = umets(ismember(umets, intersect(metsInBalanced, metsInUnbalanced)));
% Metabolites allways in unbalanced reactions
report.atomMappingReport.metsAllwaysInUnbalancedRxns = umets(ismember(umets, setdiff(metsInUnbalanced, metsInBalanced)));
% Metabolites not used
report.atomMappingReport.metsNotUsed = metsNotUsed;
% Mising metabolites
report.atomMappingReport.missingMets = setdiff(umets, [metsInBalanced; metsInUnbalanced]);

report.atomMappingReport.table = table([ ...
    size(report.atomMappingReport.metInDatabase, 1); ...
    size(report.atomMappingReport.metsAllwaysInBalancedRxns, 1); ...
    size(report.atomMappingReport.metsSometimesInUnbalancedRxns, 1); ...
    size(report.atomMappingReport.metsAllwaysInUnbalancedRxns, 1); ...
    size(report.atomMappingReport.metsNotUsed, 1); ...
    size(report.atomMappingReport.missingMets, 1); ...
    size(report.atomMappingReport.rxnInDatabase, 1); ...
    size(report.atomMappingReport.mappedRxns, 1); ...
    size(report.atomMappingReport.balancedReactions, 1); ...
    size(report.atomMappingReport.unbalancedReactions, 1); ...
    size(report.atomMappingReport.rxnMissing, 1)],...
    ...
    'VariableNames', ...
    {'Var'},...
    'RowNames',...
    {'Metabolites in the database'; ...
    'Metabolites in balanced reactions';...
    'Metabolites ocassionally in unbalanced reactions';...
    'Metabolites allways in unbalanced reactions';...
    'Metabolites not used';...
    'Mising metabolites'; ...
    'Reactions in the database'; ...
    'Atom mapped reactions'; ...
    'Balanced reactions'; ...
    'Unalanced reactions'; ...
    'Missing reactions'});

if options.printlevel > 0
    
    if ~options.atomMapping
        disp(report.atomMappingReport.table)
    end
    
    % Metabolites
    figure
    subplot(1, 2, 1)
    labelsToAdd = {'In balanced rxn', 'Ocassionally in unbalanced rxn', 'In unbalanced rxn', 'Missing'};
    X = [size(report.atomMappingReport.metsAllwaysInBalancedRxns, 1);...
        size(report.atomMappingReport.metsSometimesInUnbalancedRxns, 1);...
        size(report.atomMappingReport.metsAllwaysInUnbalancedRxns, 1);...
        size(report.atomMappingReport.missingMets, 1)];
    pieChart = pie(X(find(X)));
    ax = gca();
    pieChart = pie(ax, X(find(X)));
    newColors = [...
        0.9608,    0.8353,    0.8353;
        0.9804,    0.9216,    1.0000;
        0.7961,    0.8824,    0.9608;
        0.9137,    1.0000,    0.8392];
    ax.Colormap = newColors;
    lh = legend(labelsToAdd(find(X)), 'FontSize', 16);
    lh.Position(1) = 0.5 - lh.Position(3)/2;
    lh.Position(2) = 0.5 - lh.Position(4)/2;
    legend(labelsToAdd(find(X)), 'FontSize', 16, 'Location', 'southoutside');
    title({'1. Metabolite percentage coverage', [num2str(size(umets, 1)) ' unique metabolites in the model']}, 'FontSize', 20)
    set(findobj(pieChart,'type','text'),'fontsize',18)
    
    % Reactions
    subplot(1, 2, 2)
    labelsToAdd = {'Balanced', 'Unbalanced', 'Missing'};
    X = [size(report.atomMappingReport.balancedReactions, 1);...
        size(report.atomMappingReport.unbalancedReactions, 1);...
        size(report.atomMappingReport.rxnMissing, 1)];
    ax = gca();
    pieChart = pie(ax, X(find(X)));
    newColors = [...
        0.9608,    0.8353,    0.8353;
        0.7961,    0.8824,    0.9608;
        0.9137,    1.0000,    0.8392];
    ax.Colormap = newColors;
    title({'2. Reaction coverage', [num2str(sum(X)) ' internal reactions in the model']}, 'FontSize', 20)
    lh = legend(labelsToAdd(find(X)), 'FontSize', 16, 'Location', 'southoutside');
    set(findobj(pieChart,'type','text'),'fontsize',18)
    
end
if options.printlevel > 1
    disp('RXN files written')
    disp(report.atomMappingReport.rxnFilesWritten)
    disp('Atom mapped reactions')
    disp(report.atomMappingReport.mappedRxns)
    disp('Balanced reactions')
    disp(report.atomMappingReport.balancedReactions)
    disp('Unbalanced reactions')
    disp(report.atomMappingReport.unbalancedReactions)
    disp('Metabolites allways in balanced rxns')
    disp(report.atomMappingReport.metsAllwaysInBalancedRxns)
    disp('Metabolites ocasional in unbalanced rxns')
    disp(report.atomMappingReport.metsSometimesInUnbalancedRxns)
    disp('Metabolites allways in unbalanced rxns')
    disp(report.atomMappingReport.metsAllwaysInUnbalancedRxns)
    disp('Missing metabolites')
    disp(report.atomMappingReport.missingMets)
end

if options.debug
    save([resultsDir '7.debug_before_bonds.mat'])
end

%% 7. Bond enthalpies and bonds broken and formed

if options.bonds
    
    % Get bond enthalpies and bonds broken and formed
    if options.printlevel  > 0
        disp('Calculating bonds broken and formed and enthalpy change...')
    end
    
    tmp = findSExRxnInd(model);
    [enthalpyChange, substrateMass] = findEnthalpyChange(model, model.rxns(tmp.SIntRxnBool), rxnResultsDir_atomMapped, options.printlevel);
    [bondsBrokenAndFormed, ~] = findBondsBrokenAndFormed(model, model.rxns(tmp.SIntRxnBool), rxnResultsDir_atomMapped, options.printlevel);
    
    % Replace NaN values to 'Missing'
    missingRxns = isnan(bondsBrokenAndFormed);
    bondsBrokenAndFormed = cellstr(num2str(bondsBrokenAndFormed));
    bondsBrokenAndFormed(missingRxns) = {'Missing or unbalanced'};
    enthalpyChange = cellstr(num2str(enthalpyChange));
    enthalpyChange(missingRxns) = {'Missing or unbalanced'};
    
    % Create table & sort values
    if ~isfield(model, 'rxnNames')
        model.rxnNames = model.rxns;
    end
    report.bondsData.table = table(model.rxns(tmp.SIntRxnBool), model.rxnNames(tmp.SIntRxnBool), bondsBrokenAndFormed, enthalpyChange, substrateMass, ...
            'VariableNames', {'rxns', 'rxnNames', 'bondsBrokenAndFormed', 'enthalpyChange', 'substrateMass'});
    report.bondsData.table = [sortrows(report.bondsData.table(~missingRxns, :), ...
        {'bondsBrokenAndFormed'}, {'descend'}); report.bondsData.table(missingRxns, :)];   
        
    if options.printlevel  > 0
        disp(report.bondsData.table)
    end
        
    % Add data in the model
    model.bondsBF = bondsBrokenAndFormed;
    model.bondsE = enthalpyChange;
    
end

if isfile([resultsDir 'tmp.mol'])
    delete([resultsDir 'tmp.mol'])
end

modelOut = model;

diary off
if options.printlevel > 0 
    fprintf('%s\n', ['Diary written to: ' resultsDir diaryFilename])
    fprintf('%s\n', 'generateChemicalDatabase run is complete.')
end

end<|MERGE_RESOLUTION|>--- conflicted
+++ resolved
@@ -52,7 +52,6 @@
 %                   debugging (default: empty).
 %
 % OUTPUTS:
-<<<<<<< HEAD
 % modelOut: A new model with the following additional fields
 %           * .metAtomMappedBool:  `m x 1` boolean vector indicating atom mapped metabolites
 %           * .rxnAtomMappedBool:  `n x 1` boolean vector indicating atom mapped reactions
@@ -60,16 +59,7 @@
 %           * .standardisation:
 %           * .bondsBF: Number of bonds broken and formed in each reaction, if options.bonds = true.
 %           * .bondsE:  Estimated bond enthalpies for each metabolic reaction, if options.bonds = true.      
-%
-=======
-%
-% A directory with a standardised metabolite structure database.
-% A directory with an atom mapped metabolic reaction database.
-%
-% modelOut: A new model with the comparison and if onlyUnmapped = false, the informaton about the bonds broken and formed as well as the
-%           bond enthalpies for each metabolic reaction. 
-%
-% info:     Struct array containing a diary of the database generation process
+% report:     Struct array containing a diary of the database generation process
 %
 %           *.molCollectionReport: Struct array containing information on the 
 %               metabolite structures each of the model's sources.
@@ -132,53 +122,6 @@
 %                   atom-mapped reactions.
 %           *.bondsData: A table containing the bonds broken and formed, the 
 %               enthalpy change, and the substrate mass per atom-mapped reaction.
->>>>>>> 6bd1e054
-%
-% report:     A report of the database generation process
-%
-<<<<<<< HEAD
-% .. Authors: - German Preciat, Ronan Fleming 2022.
-=======
-% arm.MRH:  (same as modelOut) A directed metabolic reaction hypergraph, i.e. 
-%           COBRA model, with additional fields:
-% arm.MRH.metAtomMappedBool:  `m x 1` boolean vector indicating atom mapped metabolites
-% arm.MRH.rxnAtomMappedBool:  `n x 1` boolean vector indicating atom mapped reactions
-% 
-% arm.dATM:	Directed atom transition multigraph (dATM) obtained from buildAtomTransitionMultigraph.m
-%
-%    dATM:	Directed atom transition multigraph as a MATLAB digraph structure 
-%           with the following tables:
-%
-%         	* .Nodes — Table of node information, with `p` rows, one for each atom.
-%         	* .Nodes.Atom - unique alphanumeric id for each atom by concatenation 
-%                   of the metabolite, atom and element
-%          	* .Nodes.AtomIndex - unique numeric id for each atom in atom transition multigraph
-%          	* .Nodes.Met - metabolite containing each atom
-%        	* .Nodes.AtomNumber - unique numeric id for each atom in an atom mapping
-%       	* .Nodes.Element - atomic element of each atom
-%                       
-%           * .EdgeTable — Table of edge information, with `q` rows, one for 
-%                   each atom transition instance.
-%        	* .EdgeTable.EndNodes - two-column cell array of character vectors 
-%                   that defines the graph edges.
-%        	* .EdgeTable.Trans - unique alphanumeric id for each atom transition 
-%                   instance by concatenation of the reaction, head and tail atoms
-%         	* .EdgeTable.TansIndex - unique numeric id for each atom transition instance
-%         	* .EdgeTable.Rxn - reaction corresponding to each atom transition
-%         	* .EdgeTable.HeadAtomIndex - head Nodes.AtomIndex
-%       	* .EdgeTable.TailAtomIndex - tail Nodes.AtomIndex
-%
-% arm.M2Ai:	`m` x `a` matrix mapping each mapped metabolite to one or more atoms 
-%           in the directed atom transition multigraph.
-% arm.Ti2R:	`t` x `n` matrix mapping one or more directed atom transition instances to 
-%           each mapped reaction
-%
-% The internal stoichiometric matrix may be decomposition into
-%
-% N = (M2Ai * M2Ai)^(-1) * M2Ai * Ti * Ti2R;
-%
-% where Ti = incidence(dATM), is incidence matrix of directed atom transition multigraph.
->>>>>>> 6bd1e054
 
 if ~isfield(options, 'resultsDir')
     resultsDir = [pwd filesep];
