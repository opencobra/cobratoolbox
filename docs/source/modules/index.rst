.. _modules_functions:


Modules
-------

.. toctree::
   :maxdepth: 2

   tools
   print
<<<<<<< HEAD
   rFBA
=======
   multiSpeciesModelling
>>>>>>> 43fbce05

Example

.. autofunction:: docs.source.modules.templateFunction
<|MERGE_RESOLUTION|>--- conflicted
+++ resolved
@@ -9,11 +9,8 @@
 
    tools
    print
-<<<<<<< HEAD
    rFBA
-=======
    multiSpeciesModelling
->>>>>>> 43fbce05
 
 Example
 
