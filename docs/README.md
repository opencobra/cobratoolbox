# Building cobtratoolbox documentation

This procedure has been tested on Ubuntu 18.04. The documentation build
uses Python 2.

```
sudo apt update
sudo apt install -y python-pip
```

The from the cobratoolbox/docs directory:

```
pip install -r requirements.txt
```

To build the documentation:

```
make html
```

Output HTML documentation will be in directory ./build/html


## Building documenation using Docker

Installing unwanted versions of Python and modules can be avoided by 
building with Docker: 

Build the docker image:

```
docker build -t opencobra/cobratoolbox-docs .
```


To build the docs:


```
docker run --rm -v /var/tmp:/output opencobra/cobratoolbox-docs
```

The above command will deposit the built HTML documentation  
in /var/tmp/cobratoolbox_doc_timestamp.tar.gz 
You can specify an alternative directory by changing the location of
the /output mountpoint in the docker run command.



## Publishing the HTML to live site

To publish the updated documentation on the cobratoolbox website at
https://opencobra.github.io/cobratoolbox/stable/
checkout the gh-pages branch of the https://github.com/opencobra/cobratoolbox.git repository
and replace the ./stable or ./latest directory with the build output.

<<<<<<< HEAD
## Adding Google Analytics tracking code to the template

Tracking code can be added to the template by editing layout.html or footer.html
in https://github.com/opencobra/sphinx_cobra_theme/tree/develop/sphinx_cobra_theme/

(details will be added shortly)
=======
>>>>>>> 380fc1b5
## Checking for broken links

Install 'linkchecker' utility:

```
sudo apt install linkchecker
```

Execute link check scan with the following command:

```
linkchecker https://opencobra.github.io/cobratoolbox/stable/
```
<|MERGE_RESOLUTION|>--- conflicted
+++ resolved
@@ -56,15 +56,12 @@
 checkout the gh-pages branch of the https://github.com/opencobra/cobratoolbox.git repository
 and replace the ./stable or ./latest directory with the build output.
 
-<<<<<<< HEAD
 ## Adding Google Analytics tracking code to the template
 
 Tracking code can be added to the template by editing layout.html or footer.html
 in https://github.com/opencobra/sphinx_cobra_theme/tree/develop/sphinx_cobra_theme/
 
-(details will be added shortly)
-=======
->>>>>>> 380fc1b5
+
 ## Checking for broken links
 
 Install 'linkchecker' utility:
