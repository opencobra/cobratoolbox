--- conflicted
+++ resolved
@@ -253,7 +253,7 @@
         
         for i = 1:length(submodulePaths)
             % Run Git commands using the full path
-<<<<<<< HEAD
+
             submodulePath = fullfile(currentDir, submodulePaths{i});
             % 7/07/2025 Checking if parpool is active.If so it will skip submodules
             % Update M.Moghimi
@@ -272,7 +272,7 @@
                 end
             else
                 status_gitSubmodule = 0;
-=======
+
             submodulePath = fullfile(CBTDIR, submodulePaths{i});
 
             % submodules point to master, don't pull in remote changes
@@ -286,7 +286,7 @@
 
             if status_gitSubmodule
                 error('Failed to checkout submodule: %s to its default branch.', submodulePath);
->>>>>>> c51e33a5
+
             end
         end
         
