--- conflicted
+++ resolved
@@ -1,124 +1,120 @@
-function statusOK = testBuildMPS()
-%Sets cobraLP and cobraMILP solver to MPS, generates test MPS files named 
-%testMPSLP.mps and testMPSMILP.mps by calling solveCobraLP and 
-%solveCobraMILP and resets cobraLP and cobraMILP solver to original 
-%solver.
-
-statusOK = 1;
-
-%save current directory
-origDir = pwd;
-
-%change to testBuildMPS directory
-mFilePath = mfilename('fullpath');
-cd(mFilePath(1:end-length(mfilename)));
-
-%Sample LP Problem
-LPproblem.A = [1 1 0; -1 0 -1; 0 -1 1];             %LHS matrix
-LPproblem.b = [5; -10; 7];                          %RHS vector
-LPproblem.lb = [0; -1; 0];                          %Lower bound vector
-LPproblem.ub = [4; 1; inf];                         %Upper bound vector
-LPproblem.c = [1 4 9];                              %Objective coeff vector
-LPproblem.csense = ['L'; 'L'; 'E'];                 %Constraint sense
-LPproblem.osense = 1;                               %Minimize
-VarNameFun = @(m) (char('x'+(m-1)));      %Function used to name variables
-EqtNames = {'Equality'};
-
-%save original solver
-global CBTLPSOLVER;
-global CBT_MILP_SOLVER;
-origSolverLP = CBTLPSOLVER;
-origSolverMILP = CBT_MILP_SOLVER;
-
-%change LP and MILP solvers to MPS
-changeCobraSolver('mps','LP');
-changeCobraSolver('mps','MILP');
-
-<<<<<<< HEAD
-%Call solveCobraLP; Name output file 'testMPSLP' .mps suffix added
-%automatically
-=======
-%Call solveCobraLP; Name output file 'testMPSLP.mps'
->>>>>>> d1d277bb
-paramStruct.MPSfilename='testMPSLP';
-paramStruct.EqtNames=EqtNames;
-paramStruct.VarNameFun=VarNameFun;
-
-%call with parameter structure - Ronan
-mpsFileLP = solveCobraLP(LPproblem,paramStruct);
-
-%Verify mpsFile
-load('mpsFileStd.mat');
-if any(~strcmp(mpsFileLP,mpsFileLPStd))
-    display('LP MPS matrix does not match');
-    statusOK = 0;
-end
-
-%Verify File Exists
-if ~exist('testMPSLP.mps','file')
-    display('testMPSLP file not written');
-    statusOK=0;
-end
-
-%Sample MILP Problem
-MILPproblem.A = [1 1 0; -1 0 -1; 0 -1 1];           %LHS matrix
-MILPproblem.b = [5; -10; 7];                        %RHS vector
-MILPproblem.lb = [0; -1; 0];                        %Lower bound vector
-MILPproblem.ub = [4; 1; inf];                       %Upper bound vector
-MILPproblem.c = [1 4 9];                            %Objective coeff vector
-MILPproblem.x0 = [];
-MILPproblem.csense = ['L'; 'L'; 'E'];               %Constraint sense
-MILPproblem.vartype = ['I'; 'C'; 'C'];              %Variable type
-MILPproblem.osense = 1;                             %Minimize
-
-%parameters
-VarNameFun = @(m) (char('x'+(m-1)));    %Function used to name variables
-EqtNames = {'Equality'};
-paramStruct.MPSfilename='testMPSMILP';
-paramStruct.EqtNames=EqtNames;
-paramStruct.VarNameFun=VarNameFun;
-
-%Call solveCobraMILP; name output file 'testMPSMILP.mps'
-%mpsFileMILP = solveCobraMILP(MILPproblem,'MPSfilename','testMPSMILP.mps','EqtNames',EqtNames,'VarNameFun',VarNameFun);
-mpsFileMILP = solveCobraMILP(MILPproblem,paramStruct);
-
-%Verify mpsFile
-if any(~strcmp(mpsFileMILP,mpsFileMILPStd))
-    display('MILP MPS matrix does not match');
-    statusOK = 0;
-end
-
-%Verify File Exists
-if ~exist('testMPSMILP.mps','file')
-    display('testMPSMILP.mps file not written');
-    statusOK=0;
-end
-
-%Removed the test because the error on some systems is not an error 1e-05 = 1e-005 as
-%a number but not as a string.
-%test on iJR904 model
-%load('modelMPS.mat')
-
-%Call solver
-%testModelMPS = solveCobraLP(model,'EqtNames',model.mets,'VarNames',model.rxns);
-
-%Verify mpsFile
-%if any(~strcmp(testModelMPS,modelMPS))
-%    display('iJR904 MPS matrix does not match');
-%    statusOK = 0;
-%end
-
-%cleanup;
-delete('testMPSMILP.mps');
-delete('testMPSLP.mps');
-
-%switch solvers back to original
-if ~isempty(origSolverLP)
-    changeCobraSolver(origSolverLP,'LP');
-end
-if ~isempty(origSolverMILP)
-    changeCobraSolver(origSolverMILP,'MILP');
-end
-
-%change to original directory
+function statusOK = testBuildMPS()
+%Sets cobraLP and cobraMILP solver to MPS, generates test MPS files named 
+%testMPSLP.mps and testMPSMILP.mps by calling solveCobraLP and 
+%solveCobraMILP and resets cobraLP and cobraMILP solver to original 
+%solver.
+
+statusOK = 1;
+
+%save current directory
+origDir = pwd;
+
+%change to testBuildMPS directory
+mFilePath = mfilename('fullpath');
+cd(mFilePath(1:end-length(mfilename)));
+
+%Sample LP Problem
+LPproblem.A = [1 1 0; -1 0 -1; 0 -1 1];             %LHS matrix
+LPproblem.b = [5; -10; 7];                          %RHS vector
+LPproblem.lb = [0; -1; 0];                          %Lower bound vector
+LPproblem.ub = [4; 1; inf];                         %Upper bound vector
+LPproblem.c = [1 4 9];                              %Objective coeff vector
+LPproblem.csense = ['L'; 'L'; 'E'];                 %Constraint sense
+LPproblem.osense = 1;                               %Minimize
+VarNameFun = @(m) (char('x'+(m-1)));      %Function used to name variables
+EqtNames = {'Equality'};
+
+%save original solver
+global CBTLPSOLVER;
+global CBT_MILP_SOLVER;
+origSolverLP = CBTLPSOLVER;
+origSolverMILP = CBT_MILP_SOLVER;
+
+%change LP and MILP solvers to MPS
+changeCobraSolver('mps','LP');
+changeCobraSolver('mps','MILP');
+
+%Call solveCobraLP; Name output file 'testMPSLP' .mps suffix added
+%automatically
+paramStruct.MPSfilename='testMPSLP';
+paramStruct.EqtNames=EqtNames;
+paramStruct.VarNameFun=VarNameFun;
+
+%call with parameter structure - Ronan
+mpsFileLP = solveCobraLP(LPproblem,paramStruct);
+
+%Verify mpsFile
+load('mpsFileStd.mat');
+if any(~strcmp(mpsFileLP,mpsFileLPStd))
+    display('LP MPS matrix does not match');
+    statusOK = 0;
+end
+
+%Verify File Exists
+if ~exist('testMPSLP.mps','file')
+    display('testMPSLP file not written');
+    statusOK=0;
+end
+
+%Sample MILP Problem
+MILPproblem.A = [1 1 0; -1 0 -1; 0 -1 1];           %LHS matrix
+MILPproblem.b = [5; -10; 7];                        %RHS vector
+MILPproblem.lb = [0; -1; 0];                        %Lower bound vector
+MILPproblem.ub = [4; 1; inf];                       %Upper bound vector
+MILPproblem.c = [1 4 9];                            %Objective coeff vector
+MILPproblem.x0 = [];
+MILPproblem.csense = ['L'; 'L'; 'E'];               %Constraint sense
+MILPproblem.vartype = ['I'; 'C'; 'C'];              %Variable type
+MILPproblem.osense = 1;                             %Minimize
+
+%parameters
+VarNameFun = @(m) (char('x'+(m-1)));    %Function used to name variables
+EqtNames = {'Equality'};
+paramStruct.MPSfilename='testMPSMILP';
+paramStruct.EqtNames=EqtNames;
+paramStruct.VarNameFun=VarNameFun;
+
+%Call solveCobraMILP; name output file 'testMPSMILP.mps'
+%mpsFileMILP = solveCobraMILP(MILPproblem,'MPSfilename','testMPSMILP.mps','EqtNames',EqtNames,'VarNameFun',VarNameFun);
+mpsFileMILP = solveCobraMILP(MILPproblem,paramStruct);
+
+%Verify mpsFile
+if any(~strcmp(mpsFileMILP,mpsFileMILPStd))
+    display('MILP MPS matrix does not match');
+    statusOK = 0;
+end
+
+%Verify File Exists
+if ~exist('testMPSMILP.mps','file')
+    display('testMPSMILP.mps file not written');
+    statusOK=0;
+end
+
+%Removed the test because the error on some systems is not an error 1e-05 = 1e-005 as
+%a number but not as a string.
+%test on iJR904 model
+%load('modelMPS.mat')
+
+%Call solver
+%testModelMPS = solveCobraLP(model,'EqtNames',model.mets,'VarNames',model.rxns);
+
+%Verify mpsFile
+%if any(~strcmp(testModelMPS,modelMPS))
+%    display('iJR904 MPS matrix does not match');
+%    statusOK = 0;
+%end
+
+%cleanup;
+delete('testMPSMILP.mps');
+delete('testMPSLP.mps');
+
+%switch solvers back to original
+if ~isempty(origSolverLP)
+    changeCobraSolver(origSolverLP,'LP');
+end
+if ~isempty(origSolverMILP)
+    changeCobraSolver(origSolverMILP,'MILP');
+end
+
+%change to original directory
 cd(origDir);